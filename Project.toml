--- conflicted
+++ resolved
@@ -8,11 +8,8 @@
 RecipesBase = "3cdcf5f2-1ef4-517c-9805-6587b60abb01"
 
 [compat]
-<<<<<<< HEAD
 RecipesBase = "1"
-=======
 Parameters = "0.12"
->>>>>>> 02bd8b56
 julia = "1.9"
 
 [extras]
